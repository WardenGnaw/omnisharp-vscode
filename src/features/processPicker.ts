/* --------------------------------------------------------------------------------------------
 * Copyright (c) Microsoft Corporation. All rights reserved.
 * See LICENSE.md in the project root for license information.
 * ------------------------------------------------------------------------------------------ */

import * as os from 'os';
import * as vscode from 'vscode';
import * as child_process from 'child_process';
import * as fs from 'fs';
import * as path from 'path';

export interface AttachItem extends vscode.QuickPickItem {
    id: string;
}

export interface AttachItemsProvider {
    getAttachItems(): Promise<AttachItem[]>;
}

export class AttachPicker {
    constructor(private attachItemsProvider: AttachItemsProvider) { }

    public ShowAttachEntries(): Promise<string> {
        return this.attachItemsProvider.getAttachItems()
            .then(processEntries => {
                let attachPickOptions: vscode.QuickPickOptions = {
                    matchOnDescription: true,
                    matchOnDetail: true,
                    placeHolder: "Select the process to attach to"
                };

                return vscode.window.showQuickPick(processEntries, attachPickOptions)
                    .then(chosenProcess => {
                        return chosenProcess ? chosenProcess.id : null;
                    });
            });
    }
}

export class RemoteAttachPicker {
    public static get commColumnTitle() { return Array(PsOutputParser.secondColumnCharacters).join("a"); }
    public static get linuxPsCommand() { return `ps -axww -o pid=,comm=${RemoteAttachPicker.commColumnTitle},args=`; }
    public static get osxPsCommand() { return `ps -axww -o pid=,comm=${RemoteAttachPicker.commColumnTitle},args= -c`; }

    private static _channel: vscode.OutputChannel = null;

    public static ShowAttachEntries(args: any): Promise<string> {
        // Create remote attach output channel for errors.
        if (!RemoteAttachPicker._channel) {
            RemoteAttachPicker._channel = vscode.window.createOutputChannel('remote-attach');
        } else {
            RemoteAttachPicker._channel.clear();
        }

        // Grab selected name from UI
        // Args may be null if ran with F1
        let name: string = args ? args.name : null;

        if (!name) {
            // Config name not found. 
            return Promise.reject<string>(new Error("Name not defined in current configuration."));
        }

        // Build path for launch.json to find pipeTransport
        const vscodeFolder: string = path.join(vscode.workspace.rootPath, '.vscode');
        let launchJsonPath: string = path.join(vscodeFolder, 'launch.json');

        // Read launch.json
        let json: any = JSON.parse(fs.readFileSync(launchJsonPath).toString());

        // Find correct pipeTransport via selected name
        let config;
        let configIdx: number;
        for (configIdx = 0; configIdx < json.configurations.length; ++configIdx) {
            if (json.configurations[configIdx].name === name) {
                config = json.configurations[configIdx];
                break;
            }
        }

        if (configIdx == json.configurations.length) {
            // Name not found in list of given configurations. 
            return Promise.reject<string>(new Error(name + " could not be found in configurations."));
        }

        if (!config.pipeTransport || !config.pipeTransport.debuggerPath) {
            // Missing PipeTransport and debuggerPath, prompt if user wanted to just do local attach.
            return Promise.reject<string>(new Error("Configuration \"" + name + "\" in launch.json does not have a " +
                "pipeTransport argument with debuggerPath for pickRemoteProcess. Use pickProcess for local attach."));
        } else {
            let pipeProgram = config.pipeTransport.pipeProgram;
            let pipeArgs = config.pipeTransport.pipeArgs;
            let platformSpecificPipeTransportOptions = RemoteAttachPicker.getPlatformSpecificPipeTransportOptions(config);

            if (platformSpecificPipeTransportOptions) {
                pipeProgram = platformSpecificPipeTransportOptions.pipeProgram || pipeProgram;
                pipeArgs = platformSpecificPipeTransportOptions.pipeArgs || pipeArgs;
            }


            let argList = RemoteAttachPicker.createArgumentList(pipeArgs);
            let pipeCmd: string = `"${pipeProgram}" ${argList}`;
            return RemoteAttachPicker.getRemoteOSAndProcesses(pipeCmd).then(processes => {
                let attachPickOptions: vscode.QuickPickOptions = {
                    matchOnDescription: true,
                    matchOnDetail: true,
                    placeHolder: "Select the process to attach to"
                };
                return vscode.window.showQuickPick(processes, attachPickOptions).then(item => {
                    return item ? item.id : null;
                });
            });
        }
    }

    private static createArgumentList(args: string[]): string {
        let ret = "";

        for (let arg of args) {
            if (ret) {
                ret += " ";
            }
            ret += `"${arg}"`;
        }

        return ret;
    }

    private static getPlatformSpecificPipeTransportOptions(config) {
        const osPlatform = os.platform();

        if (osPlatform == "darwin" && config.pipeTransport.osx) {
            return config.pipeTransport.osx;
        } else if (osPlatform == "linux" && config.pipeTransport.linux) {
            return config.pipeTransport.linux;
        } else if (osPlatform == "win32" && config.pipeTransport.windows) {
            return config.pipeTransport.windows;
        }

        return null;
    }

    public static getRemoteOSAndProcesses(pipeCmd: string): Promise<AttachItem[]> {
        // Commands to get OS and processes
        const command = `uname && if [ $(uname) == "Linux" ] ; then ${RemoteAttachPicker.linuxPsCommand} ; elif [ $(uname) == "Darwin" ] ; ` +
            `then ${RemoteAttachPicker.osxPsCommand}; fi`;

        return execChildProcessAndOutputErrorToChannel(`${pipeCmd} "${command}"`, null, RemoteAttachPicker._channel).then(output => {
            // OS will be on first line
            // Processess will follow if listed
            let lines = output.split(os.EOL);

            if (lines.length == 0) {
                return Promise.reject<AttachItem[]>(new Error("Pipe transport failed to get OS and processes."));
            }
            else {
                let remoteOS = lines[0].replace(/[\r\n]+/g, '');

                if (remoteOS != "Linux" && remoteOS != "Darwin") {
                    return Promise.reject<AttachItem[]>(new Error(`Operating system "${remoteOS}"" not supported.`));
                }

                // Only got OS from uname
                if (lines.length == 1) {
                    return Promise.reject<AttachItem[]>(new Error("Transport attach could not obtain processes list."));
                } else {
                    let processes = lines.slice(1);
                    return sortProcessEntries(PsOutputParser.parseProcessFromPsArray(processes), remoteOS);
                }
            }
        });
    }

    public static getRemoteProcesses(pipeCmd: string, os: string): Promise<AttachItem[]> {
        const psCommand = os === 'darwin' ? RemoteAttachPicker.osxPsCommand : RemoteAttachPicker.linuxPsCommand;

        return execChildProcessAndOutputErrorToChannel(`${pipeCmd} ${psCommand}`, null, RemoteAttachPicker._channel).then(output => {
            return sortProcessEntries(PsOutputParser.parseProcessFromPs(output), os);
        });
    }
}

class Process {
    constructor(public name: string, public pid: string, public commandLine: string) { }

    public toAttachItem(): AttachItem {
        return {
            label: this.name,
            description: this.pid,
            detail: this.commandLine,
            id: this.pid
        };
    }
}

export class DotNetAttachItemsProviderFactory {
    static Get(): AttachItemsProvider {
        if (os.platform() === 'win32') {
            return new WmicAttachItemsProvider();
        }
        else {
            return new PsAttachItemsProvider();
        }
    }
}

abstract class DotNetAttachItemsProvider implements AttachItemsProvider {
    protected abstract getInternalProcessEntries(): Promise<Process[]>;

    getAttachItems(): Promise<AttachItem[]> {
        return this.getInternalProcessEntries().then(processEntries => {
<<<<<<< HEAD
            return sortProcessEntries(processEntries, os.platform());
=======
            // localeCompare is significantly slower than < and > (2000 ms vs 80 ms for 10,000 elements)
            // We can change to localeCompare if this becomes an issue
            let dotnetProcessName = (os.platform() === 'win32') ? 'dotnet.exe' : 'dotnet';
            processEntries = processEntries.sort((a, b) => {
                if (a.name.toLowerCase() === dotnetProcessName && b.name.toLowerCase() === dotnetProcessName) {
                    return a.commandLine.toLowerCase() < b.commandLine.toLowerCase() ? -1 : 1;
                } else if (a.name.toLowerCase() === dotnetProcessName) {
                    return -1;
                } else if (b.name.toLowerCase() === dotnetProcessName) {
                    return 1;
                } else {
                    return a.name.toLowerCase() < b.name.toLowerCase() ? -1 : 1;
                }
            });
            
            let attachItems = processEntries.map(p => p.toAttachItem());
            return attachItems;
>>>>>>> e0c3c52d
        });
    }
}

function sortProcessEntries(processEntries: Process[], osPlatform: string): AttachItem[] {
    // localeCompare is significantly slower than < and > (2000 ms vs 80 ms for 10,000 elements)
    // We can change to localeCompare if this becomes an issue
    let dotnetProcessName = (osPlatform === 'win32') ? 'dotnet.exe' : 'dotnet';
    processEntries = processEntries.sort((a, b) => {
        if (a.name.toLowerCase() === dotnetProcessName && b.name.toLowerCase() === dotnetProcessName) {
            return a.commandLine.toLowerCase() < b.commandLine.toLowerCase() ? -1 : 1;
        } else if (a.name.toLowerCase() === dotnetProcessName) {
            return -1;
        } else if (b.name.toLowerCase() === dotnetProcessName) {
            return 1;
        } else {
            return a.name.toLowerCase() < b.name.toLowerCase() ? -1 : 1;
        }
    });

    let attachItems = processEntries.map(p => p.toAttachItem());
    return attachItems;
}

export class PsAttachItemsProvider extends DotNetAttachItemsProvider {
    protected getInternalProcessEntries(): Promise<Process[]> {
        // the BSD version of ps uses '-c' to have 'comm' only output the executable name and not
        // the full path. The Linux version of ps has 'comm' to only display the name of the executable
        // Note that comm on Linux systems is truncated to 16 characters:
        // https://bugzilla.redhat.com/show_bug.cgi?id=429565
        // Since 'args' contains the full path to the executable, even if truncated, searching will work as desired.
        const psCommand = os.platform() === 'darwin' ? RemoteAttachPicker.osxPsCommand : RemoteAttachPicker.linuxPsCommand;
        return execChildProcess(psCommand, null).then(processes => {
            return PsOutputParser.parseProcessFromPs(processes);
        });
    }
}

export class PsOutputParser {
    // Perf numbers:
    // OS X 10.10
    // | # of processes | Time (ms) |
    // |----------------+-----------|
    // |            272 |        52 |
    // |            296 |        49 |
    // |            384 |        53 |
    // |            784 |       116 |
    //
    // Ubuntu 16.04
    // | # of processes | Time (ms) |
    // |----------------+-----------|
    // |            232 |        26 |
    // |            336 |        34 |
    // |            736 |        62 |
    // |           1039 |       115 |
    // |           1239 |       182 |

    // ps outputs as a table. With the option "ww", ps will use as much width as necessary.
    // However, that only applies to the right-most column. Here we use a hack of setting
    // the column header to 50 a's so that the second column will have at least that many
    // characters. 50 was chosen because that's the maximum length of a "label" in the
    // QuickPick UI in VSCode.
    public static get secondColumnCharacters() { return 50; }

    // Only public for tests.
    public static parseProcessFromPs(processes: string): Process[] {
        let lines = processes.split(os.EOL);
        let processEntries: Process[] = [];

        // lines[0] is the header of the table
        for (let i = 1; i < lines.length; i++) {
            let line = lines[i];
            if (!line) {
                continue;
            }

            let process = this.parseLineFromPs(line);
            if (process) {
                processEntries.push(process);
            }
        }

        return processEntries;
    }

    public static parseProcessFromPsArray(lines: string[]): Process[] {
        let processEntries: Process[] = [];

        // lines[0] is the header of the table
        for (let i = 1; i < lines.length; i++) {
            let line = lines[i];
            if (!line) {
                continue;
            }

            let process = this.parseLineFromPs(line);
            if (process) {
                processEntries.push(process);
            }
        }

        return processEntries;
    }

    private static parseLineFromPs(line: string): Process {
        // Explanation of the regex:
        //   - any leading whitespace
        //   - PID
        //   - whitespace
        //   - executable name --> this is PsAttachItemsProvider.secondColumnCharacters - 1 because ps reserves one character
        //     for the whitespace separator
        //   - whitespace
        //   - args (might be empty)
        const psEntry = new RegExp(`^\\s*([0-9]+)\\s+(.{${PsOutputParser.secondColumnCharacters - 1}})\\s+(.*)$`);
        const matches = psEntry.exec(line);
        if (matches && matches.length === 4) {
            const pid = matches[1].trim();
            const executable = matches[2].trim();
            const cmdline = matches[3].trim();
            return new Process(executable, pid, cmdline);
        }
    }
}

export class WmicAttachItemsProvider extends DotNetAttachItemsProvider {
    protected getInternalProcessEntries(): Promise<Process[]> {
        const wmicCommand = 'wmic process get Name,ProcessId,CommandLine /FORMAT:list';
        return execChildProcess(wmicCommand, null).then(processes => {
            return WmicOutputParser.parseProcessFromWmic(processes);
        });
    }
}

export class WmicOutputParser {
    // Perf numbers on Win10:
    // | # of processes | Time (ms) |
    // |----------------+-----------|
    // |            309 |       413 |
    // |            407 |       463 |
    // |            887 |       746 |
    // |           1308 |      1132 |

    private static get wmicNameTitle() { return 'Name'; }
    private static get wmicCommandLineTitle() { return 'CommandLine'; }
    private static get wmicPidTitle() { return 'ProcessId'; }

    // Only public for tests.
    public static parseProcessFromWmic(processes: string): Process[] {
        let lines = processes.split(os.EOL);
        let currentProcess: Process = new Process(null, null, null);
        let processEntries: Process[] = [];

        for (let i = 0; i < lines.length; i++) {
            let line = lines[i];
            if (!line) {
                continue;
            }

            this.parseLineFromWmic(line, currentProcess);

            // Each entry of processes has ProcessId as the last line
            if (line.startsWith(WmicOutputParser.wmicPidTitle)) {
                processEntries.push(currentProcess);
                currentProcess = new Process(null, null, null);
            }
        }

        return processEntries;
    }

    private static parseLineFromWmic(line: string, process: Process) {
        let splitter = line.indexOf('=');
        if (splitter >= 0) {
            let key = line.slice(0, line.indexOf('='));
            let value = line.slice(line.indexOf('=') + 1);
            if (key === WmicOutputParser.wmicNameTitle) {
                process.name = value.trim();
            }
            else if (key === WmicOutputParser.wmicPidTitle) {
                process.pid = value.trim();
            }
            else if (key === WmicOutputParser.wmicCommandLineTitle) {
                const extendedLengthPath = '\\??\\';
                if (value.startsWith(extendedLengthPath)) {
                    value = value.slice(extendedLengthPath.length).trim();
                }

                process.commandLine = value.trim();
            }
        }
    }

}

function execChildProcess(process: string, workingDirectory: string): Promise<string> {
    return new Promise<string>((resolve, reject) => {
        child_process.exec(process, { cwd: workingDirectory, maxBuffer: 500 * 1024 }, (error: Error, stdout: string, stderr: string) => {
            if (error) {
                reject(error);
                return;
            }

            if (stderr && stderr.length > 0) {
                reject(new Error(stderr));
                return;
            }

            resolve(stdout);
        });
    });
}

function execChildProcessAndOutputErrorToChannel(process: string, workingDirectory: string, channel: vscode.OutputChannel): Promise<string> {
    channel.appendLine(`Executing: ${process}`);
    return new Promise<string>((resolve, reject) => {
        child_process.exec(process, { cwd: workingDirectory, maxBuffer: 500 * 1024 }, (error: Error, stdout: string, stderr: string) => {
            let channelOutput = "";
            
            if (stdout && stdout.length > 0) {
                channelOutput.concat(stdout);
            }

            if (stderr && stderr.length > 0) {
                channelOutput.concat(stderr);
            }

            if (error) {
                channelOutput.concat(error.message);
            }


            if (error || (stderr && stderr.length > 0)) {
                channel.append(channelOutput);
                channel.show();
                reject(new Error("See remote-attach output"));
                return;
            }

            resolve(stdout);
        });
    });

}<|MERGE_RESOLUTION|>--- conflicted
+++ resolved
@@ -209,27 +209,7 @@
 
     getAttachItems(): Promise<AttachItem[]> {
         return this.getInternalProcessEntries().then(processEntries => {
-<<<<<<< HEAD
             return sortProcessEntries(processEntries, os.platform());
-=======
-            // localeCompare is significantly slower than < and > (2000 ms vs 80 ms for 10,000 elements)
-            // We can change to localeCompare if this becomes an issue
-            let dotnetProcessName = (os.platform() === 'win32') ? 'dotnet.exe' : 'dotnet';
-            processEntries = processEntries.sort((a, b) => {
-                if (a.name.toLowerCase() === dotnetProcessName && b.name.toLowerCase() === dotnetProcessName) {
-                    return a.commandLine.toLowerCase() < b.commandLine.toLowerCase() ? -1 : 1;
-                } else if (a.name.toLowerCase() === dotnetProcessName) {
-                    return -1;
-                } else if (b.name.toLowerCase() === dotnetProcessName) {
-                    return 1;
-                } else {
-                    return a.name.toLowerCase() < b.name.toLowerCase() ? -1 : 1;
-                }
-            });
-            
-            let attachItems = processEntries.map(p => p.toAttachItem());
-            return attachItems;
->>>>>>> e0c3c52d
         });
     }
 }
